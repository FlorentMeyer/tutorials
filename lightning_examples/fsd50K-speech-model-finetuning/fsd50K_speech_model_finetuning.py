# ---
# jupyter:
#   jupytext:
#     formats: ipynb,py:percent
#     text_representation:
#       extension: .py
#       format_name: percent
#       format_version: '1.3'
#       jupytext_version: 1.14.1
#   kernelspec:
#     display_name: Python 3
#     name: python3
# ---

# %% [markdown] id="CI0JECKA9AnY"
# # README
#
# MWE of fine-tuning a Transformer-based speech embedder (e.g. [wav2vec 2.0](https://arxiv.org/abs/2006.11477)) on a subset of FSD50K using `pytorch_lightning` and HuggingFace `transformers`.
#
# Please refer to this executable [Colab notebook](https://colab.research.google.com/drive/1NddRCV1BtwgK6tvnylkLHY8d7t4OhAEw?usp=sharing) importing the code from this repo as well as a 500-element subset of the original FSD50K dataset for a concrete train+test example.
#
# Note: intended as an editable incentive for jumping into FSD50K and the Pytorch-Lightning+HuggingFace framework and as a showcase for an end-of-studies project -- choices have been made, and some logic has been altered to (significantly) reduce the size of the original code.
#

# Attribution and licenses:
# - [The FSD50K dataset](https://zenodo.org/record/4060432) is licensed under [CC BY 4.0](https://creativecommons.org/licenses/by/4.0/)
# - The 500-element subset used here only includes [CC0 1.0](http://creativecommons.org/publicdomain/zero/1.0/) audio samples

<<<<<<< HEAD
# %% [markdown] id="NxjeSJxGw_9S"
# # Init

# %% id="e1LjqtE67h6a"
# !pip install pytorch_lightning
# !pip install transformers

# %% id="XzeAP33RilCh"
# !pip install git+https://github.com/FlorentMeyer/fsd50k_speech_model_finetuning
=======
# %% [markdown] id="Y3ptRruWL2OP"
# # Check GPU availability
>>>>>>> 344c7aba

# %% id="kjazzR__WBGh"
import os
import os.path as osp

import pytorch_lightning as pl

# %% id="L-wt4ld74fjq"
import torch
from fsd50k_speech_model_finetuning.data_preparation_inspection import (
    CollatorVariableLengths,
    FSD50KDataDict,
    FSD50KDataModule,
    gather_preds,
    get_preds_fpaths,
    get_preds_max_logits_indices,
    inspect_data,
    sort_highest_logits,
    tokens_to_names,
)
from fsd50k_speech_model_finetuning.model_architecture import (
    Classifier,
    EmbedderClassifier,
    EmbedderHF,
    EmbeddingsMerger,
    Unfreeze,
)
from torch import nn
from torch.optim import Adam
from torchmetrics.functional.classification import multilabel_average_precision

# %% id="vz8PAflMXFam"
from transformers import Wav2Vec2Model, logging

# %% [markdown] id="NxjeSJxGw_9S"
# # Init

# %% id="e1LjqtE67h6a"
# !pip install pytorch_lightning
# !pip install transformers

# %% id="XzeAP33RilCh"
# !pip install git+https://github.com/FlorentMeyer/fsd50k_speech_model_finetuning


logging.set_verbosity_error()

# %% [markdown] id="_3-Aacr3KFOv"
# # Configure whole pipeline

# %% [markdown] id="RaTWmuW1WAGt"
# ## Check embedder layers names to unfreeze

# %% [markdown] id="z_XRcQmFWX47"
# (Chosen layers are to be put in `FULL_CONFIG["unfreeze"]` along with the epoch at which to unfreeze.)

# %% id="Wf6FpgQiKc_W"
wav2vec2 = Wav2Vec2Model.from_pretrained("facebook/wav2vec2-base-960h")
for n, _ in wav2vec2.named_parameters():
    print(n)

# %% [markdown] id="aU9jI2MkV6Ay"
# ## Define the configuration dict

# %% id="VMpkjV0lKHxA"
LOG_INTERVAL_SAMPLES = 10

FULL_CONFIG = {
    "seed": 42,
    "datamodule_config": {
        "datadict_prm": {
            "dpath_data": osp.join(os.getcwd(), "dataset"),
        },
        "batch_size": 4,
        "collate_cls": CollatorVariableLengths,
        "shuffle": True,
        "drop_last": True,
        "dataset_prm": {
            "orig_sr": 44_100,
            "goal_sr": 16_000,
        },
        "pin_memory": True,
        "num_workers": 10,
    },
    "model_config": {
        "embedder_cls": EmbedderHF,
        "embedder_prm": {
            "model_name": Wav2Vec2Model,
            "hubpath_weights": "facebook/wav2vec2-base-960h",
        },
        "embeddings_merger_cls": EmbeddingsMerger,
        "embeddings_merger_prm": {
            "red_T": "mean",
            "red_L": "mean",
            "Ls": [_ for _ in range(12)],
        },
        "classifier_cls": Classifier,
        "classifier_prm": {
            "in_size": 768,
            "activation": nn.ReLU,
            "hidden_size": 512,
            "normalization": nn.BatchNorm1d,
        },
        "loss_cls": nn.BCEWithLogitsLoss,
        "loss_prm": {},
        "optimizer_cls": Adam,
        "optimizer_prm": {
            "lr": 1e-5,
        },
        "unfreeze": {
            "encoder.layers.11": 1,
        },
    },
    "trainer_config": {
        "max_epochs": 3,
        "auto_select_gpus": True,
        "accelerator": "gpu",
        "devices": 1,
        "check_val_every_n_epoch": 1,
        "precision": 16,
        "callbacks": [
            pl.callbacks.ModelCheckpoint(
                filename="{epoch}-{val_loss:.5f}",
                save_top_k=-1,
                monitor="val_loss",
                mode="min",
            ),
            Unfreeze(),
        ],
        "logger": pl.loggers.TensorBoardLogger(
            save_dir="tb_logs",
        ),
    },
}

# %% [markdown] id="dUGV1hdbVsUV"
# ## Set seed and add params deduced from user's configuration

# %% id="uNNvu1Jd5kIH"
pl.seed_everything(FULL_CONFIG["seed"])

FULL_CONFIG["trainer_config"]["log_every_n_steps"] = (
    LOG_INTERVAL_SAMPLES // FULL_CONFIG["datamodule_config"]["batch_size"]
)

# %% [markdown] id="daXR-HHz4ze7"
# # Prepare (reduced) dataset

# %% [markdown] id="KZ9vf9o4UWEg"
# ## Download and unzip

# %% id="pqQlayizo8YX"
# !gdown 1cOcOEK56p6k2RNbM-10QFHOD4jenqHym -O /content/
# !unzip './FSD50K_500.zip' -d './dataset'

# %% [markdown] id="W-vcoLY1RqxH"
# ## Inspect data

# %% id="S89t3R0zi0nj"
fsd50k_datadict = FSD50KDataDict(**FULL_CONFIG["datamodule_config"]["datadict_prm"])

# %% id="F1BlO17ViNew"
train_datadict = fsd50k_datadict.get_dict("train")

# %% [markdown] id="N4SIRhKjgqw8"
# Add a dict entry containing the labels as strings for inspection.

# %% id="LiuSKBUThw1O"
train_datadict["ys_true_names"] = tokens_to_names(train_datadict["ys_true"], fsd50k_datadict.token_to_name)

# %% id="UwDU12Ewj-fA"
inspect_data(
    datadict=train_datadict,
    show_keys=["paths", "ys_true_names"],
    samples_indices=range(5),
)

# %% [markdown] id="wVe_yrk54Axz"
# # Launch fine-tuning

# %% id="BP7HBa7C87IY"
# Inside an interactive environment, logs could be observed using:
# # %load_ext tensorboard
# # %tensorboard --logdir ./tb_logs

# %% id="dZl2TdlTxUkF"
model = EmbedderClassifier(**FULL_CONFIG["model_config"])

datamodule = FSD50KDataModule(**FULL_CONFIG["datamodule_config"])

trainer = pl.Trainer(**FULL_CONFIG["trainer_config"])

trainer.fit(model, datamodule=datamodule)

# %% [markdown] id="jzVXKW-L4E2R"
# # Evaluate performance

# %% [markdown] id="bPbyVevnZXTX"
# ## Predict on test data

# %% id="6VTZHQDw2y5p"
preds = trainer.predict(ckpt_path="best", datamodule=datamodule)

# %% id="FM0fc3UbSp-2"
preds = gather_preds(preds)

# %% [markdown] id="cD556ynvAbYa"
# ## Compute metrics

# %% id="zlTooqqp8FWk"
<<<<<<< HEAD
mAP_micro = multilabel_average_precision(
    preds=preds["logits"], 
    target=preds["ys_true"], 
    average="micro", 
    num_labels=200, 
=======
mAP_micro = average_precision(
    preds=preds["logits"],
    target=preds["ys_true"],
    average="micro",
    num_labels=200,
    pos_label=1,
>>>>>>> 344c7aba
)

# %% id="D7dpSPpf9uKS"
print("mAP_micro:", mAP_micro.item())

# %% [markdown] id="oqwX4z1RT8Uw"
# ## Explore samples with the highest prediction scores

# %% [markdown] id="SYH5XclifZpJ"
# Retrieve audio file paths from their IDs.
#
# For each of the samples on which a prediction was made, rank (for example, the first 4, hence the `"logits_4_highest"` key) the highest confidence logits with their corresponding class names.
#
# As an example for choosing some samples among the 100 in the test set, rank samples according to the highest logit they contain to inspect audios for which the model seemed confident -- as an alternative, one could also choose a handful of samples at random.


# %% id="N3Dk23p_O-38"
preds = get_preds_fpaths(preds)
preds = sort_highest_logits(preds, fsd50k_datadict.token_to_name, num_classes=4)
preds_max_logits_indices = get_preds_max_logits_indices(preds)

# %% id="Vnyr_f7tmNYJ"
inspect_data(
    datadict=preds,
    show_keys=["paths", "logits_4_highest", "ys_true_names"],
    samples_indices=preds_max_logits_indices[:5],
)
<|MERGE_RESOLUTION|>--- conflicted
+++ resolved
@@ -1,293 +1,258 @@
-# ---
-# jupyter:
-#   jupytext:
-#     formats: ipynb,py:percent
-#     text_representation:
-#       extension: .py
-#       format_name: percent
-#       format_version: '1.3'
-#       jupytext_version: 1.14.1
-#   kernelspec:
-#     display_name: Python 3
-#     name: python3
-# ---
-
-# %% [markdown] id="CI0JECKA9AnY"
-# # README
-#
-# MWE of fine-tuning a Transformer-based speech embedder (e.g. [wav2vec 2.0](https://arxiv.org/abs/2006.11477)) on a subset of FSD50K using `pytorch_lightning` and HuggingFace `transformers`.
-#
-# Please refer to this executable [Colab notebook](https://colab.research.google.com/drive/1NddRCV1BtwgK6tvnylkLHY8d7t4OhAEw?usp=sharing) importing the code from this repo as well as a 500-element subset of the original FSD50K dataset for a concrete train+test example.
-#
-# Note: intended as an editable incentive for jumping into FSD50K and the Pytorch-Lightning+HuggingFace framework and as a showcase for an end-of-studies project -- choices have been made, and some logic has been altered to (significantly) reduce the size of the original code.
-#
-
-# Attribution and licenses:
-# - [The FSD50K dataset](https://zenodo.org/record/4060432) is licensed under [CC BY 4.0](https://creativecommons.org/licenses/by/4.0/)
-# - The 500-element subset used here only includes [CC0 1.0](http://creativecommons.org/publicdomain/zero/1.0/) audio samples
-
-<<<<<<< HEAD
-# %% [markdown] id="NxjeSJxGw_9S"
-# # Init
-
-# %% id="e1LjqtE67h6a"
-# !pip install pytorch_lightning
-# !pip install transformers
-
-# %% id="XzeAP33RilCh"
-# !pip install git+https://github.com/FlorentMeyer/fsd50k_speech_model_finetuning
-=======
-# %% [markdown] id="Y3ptRruWL2OP"
-# # Check GPU availability
->>>>>>> 344c7aba
-
-# %% id="kjazzR__WBGh"
-import os
-import os.path as osp
-
-import pytorch_lightning as pl
-
-# %% id="L-wt4ld74fjq"
-import torch
-from fsd50k_speech_model_finetuning.data_preparation_inspection import (
-    CollatorVariableLengths,
-    FSD50KDataDict,
-    FSD50KDataModule,
-    gather_preds,
-    get_preds_fpaths,
-    get_preds_max_logits_indices,
-    inspect_data,
-    sort_highest_logits,
-    tokens_to_names,
-)
-from fsd50k_speech_model_finetuning.model_architecture import (
-    Classifier,
-    EmbedderClassifier,
-    EmbedderHF,
-    EmbeddingsMerger,
-    Unfreeze,
-)
-from torch import nn
-from torch.optim import Adam
-from torchmetrics.functional.classification import multilabel_average_precision
-
-# %% id="vz8PAflMXFam"
-from transformers import Wav2Vec2Model, logging
-
-# %% [markdown] id="NxjeSJxGw_9S"
-# # Init
-
-# %% id="e1LjqtE67h6a"
-# !pip install pytorch_lightning
-# !pip install transformers
-
-# %% id="XzeAP33RilCh"
-# !pip install git+https://github.com/FlorentMeyer/fsd50k_speech_model_finetuning
-
-
-logging.set_verbosity_error()
-
-# %% [markdown] id="_3-Aacr3KFOv"
-# # Configure whole pipeline
-
-# %% [markdown] id="RaTWmuW1WAGt"
-# ## Check embedder layers names to unfreeze
-
-# %% [markdown] id="z_XRcQmFWX47"
-# (Chosen layers are to be put in `FULL_CONFIG["unfreeze"]` along with the epoch at which to unfreeze.)
-
-# %% id="Wf6FpgQiKc_W"
-wav2vec2 = Wav2Vec2Model.from_pretrained("facebook/wav2vec2-base-960h")
-for n, _ in wav2vec2.named_parameters():
-    print(n)
-
-# %% [markdown] id="aU9jI2MkV6Ay"
-# ## Define the configuration dict
-
-# %% id="VMpkjV0lKHxA"
-LOG_INTERVAL_SAMPLES = 10
-
-FULL_CONFIG = {
-    "seed": 42,
-    "datamodule_config": {
-        "datadict_prm": {
-            "dpath_data": osp.join(os.getcwd(), "dataset"),
-        },
-        "batch_size": 4,
-        "collate_cls": CollatorVariableLengths,
-        "shuffle": True,
-        "drop_last": True,
-        "dataset_prm": {
-            "orig_sr": 44_100,
-            "goal_sr": 16_000,
-        },
-        "pin_memory": True,
-        "num_workers": 10,
-    },
-    "model_config": {
-        "embedder_cls": EmbedderHF,
-        "embedder_prm": {
-            "model_name": Wav2Vec2Model,
-            "hubpath_weights": "facebook/wav2vec2-base-960h",
-        },
-        "embeddings_merger_cls": EmbeddingsMerger,
-        "embeddings_merger_prm": {
-            "red_T": "mean",
-            "red_L": "mean",
-            "Ls": [_ for _ in range(12)],
-        },
-        "classifier_cls": Classifier,
-        "classifier_prm": {
-            "in_size": 768,
-            "activation": nn.ReLU,
-            "hidden_size": 512,
-            "normalization": nn.BatchNorm1d,
-        },
-        "loss_cls": nn.BCEWithLogitsLoss,
-        "loss_prm": {},
-        "optimizer_cls": Adam,
-        "optimizer_prm": {
-            "lr": 1e-5,
-        },
-        "unfreeze": {
-            "encoder.layers.11": 1,
-        },
-    },
-    "trainer_config": {
-        "max_epochs": 3,
-        "auto_select_gpus": True,
-        "accelerator": "gpu",
-        "devices": 1,
-        "check_val_every_n_epoch": 1,
-        "precision": 16,
-        "callbacks": [
-            pl.callbacks.ModelCheckpoint(
-                filename="{epoch}-{val_loss:.5f}",
-                save_top_k=-1,
-                monitor="val_loss",
-                mode="min",
-            ),
-            Unfreeze(),
-        ],
-        "logger": pl.loggers.TensorBoardLogger(
-            save_dir="tb_logs",
-        ),
-    },
-}
-
-# %% [markdown] id="dUGV1hdbVsUV"
-# ## Set seed and add params deduced from user's configuration
-
-# %% id="uNNvu1Jd5kIH"
-pl.seed_everything(FULL_CONFIG["seed"])
-
-FULL_CONFIG["trainer_config"]["log_every_n_steps"] = (
-    LOG_INTERVAL_SAMPLES // FULL_CONFIG["datamodule_config"]["batch_size"]
-)
-
-# %% [markdown] id="daXR-HHz4ze7"
-# # Prepare (reduced) dataset
-
-# %% [markdown] id="KZ9vf9o4UWEg"
-# ## Download and unzip
-
-# %% id="pqQlayizo8YX"
-# !gdown 1cOcOEK56p6k2RNbM-10QFHOD4jenqHym -O /content/
-# !unzip './FSD50K_500.zip' -d './dataset'
-
-# %% [markdown] id="W-vcoLY1RqxH"
-# ## Inspect data
-
-# %% id="S89t3R0zi0nj"
-fsd50k_datadict = FSD50KDataDict(**FULL_CONFIG["datamodule_config"]["datadict_prm"])
-
-# %% id="F1BlO17ViNew"
-train_datadict = fsd50k_datadict.get_dict("train")
-
-# %% [markdown] id="N4SIRhKjgqw8"
-# Add a dict entry containing the labels as strings for inspection.
-
-# %% id="LiuSKBUThw1O"
-train_datadict["ys_true_names"] = tokens_to_names(train_datadict["ys_true"], fsd50k_datadict.token_to_name)
-
-# %% id="UwDU12Ewj-fA"
-inspect_data(
-    datadict=train_datadict,
-    show_keys=["paths", "ys_true_names"],
-    samples_indices=range(5),
-)
-
-# %% [markdown] id="wVe_yrk54Axz"
-# # Launch fine-tuning
-
-# %% id="BP7HBa7C87IY"
-# Inside an interactive environment, logs could be observed using:
-# # %load_ext tensorboard
-# # %tensorboard --logdir ./tb_logs
-
-# %% id="dZl2TdlTxUkF"
-model = EmbedderClassifier(**FULL_CONFIG["model_config"])
-
-datamodule = FSD50KDataModule(**FULL_CONFIG["datamodule_config"])
-
-trainer = pl.Trainer(**FULL_CONFIG["trainer_config"])
-
-trainer.fit(model, datamodule=datamodule)
-
-# %% [markdown] id="jzVXKW-L4E2R"
-# # Evaluate performance
-
-# %% [markdown] id="bPbyVevnZXTX"
-# ## Predict on test data
-
-# %% id="6VTZHQDw2y5p"
-preds = trainer.predict(ckpt_path="best", datamodule=datamodule)
-
-# %% id="FM0fc3UbSp-2"
-preds = gather_preds(preds)
-
-# %% [markdown] id="cD556ynvAbYa"
-# ## Compute metrics
-
-# %% id="zlTooqqp8FWk"
-<<<<<<< HEAD
-mAP_micro = multilabel_average_precision(
-    preds=preds["logits"], 
-    target=preds["ys_true"], 
-    average="micro", 
-    num_labels=200, 
-=======
-mAP_micro = average_precision(
-    preds=preds["logits"],
-    target=preds["ys_true"],
-    average="micro",
-    num_labels=200,
-    pos_label=1,
->>>>>>> 344c7aba
-)
-
-# %% id="D7dpSPpf9uKS"
-print("mAP_micro:", mAP_micro.item())
-
-# %% [markdown] id="oqwX4z1RT8Uw"
-# ## Explore samples with the highest prediction scores
-
-# %% [markdown] id="SYH5XclifZpJ"
-# Retrieve audio file paths from their IDs.
-#
-# For each of the samples on which a prediction was made, rank (for example, the first 4, hence the `"logits_4_highest"` key) the highest confidence logits with their corresponding class names.
-#
-# As an example for choosing some samples among the 100 in the test set, rank samples according to the highest logit they contain to inspect audios for which the model seemed confident -- as an alternative, one could also choose a handful of samples at random.
-
-
-# %% id="N3Dk23p_O-38"
-preds = get_preds_fpaths(preds)
-preds = sort_highest_logits(preds, fsd50k_datadict.token_to_name, num_classes=4)
-preds_max_logits_indices = get_preds_max_logits_indices(preds)
-
-# %% id="Vnyr_f7tmNYJ"
-inspect_data(
-    datadict=preds,
-    show_keys=["paths", "logits_4_highest", "ys_true_names"],
-    samples_indices=preds_max_logits_indices[:5],
-)
+# ---
+# jupyter:
+#   jupytext:
+#     formats: ipynb,py:percent
+#     text_representation:
+#       extension: .py
+#       format_name: percent
+#       format_version: '1.3'
+#       jupytext_version: 1.14.1
+#   kernelspec:
+#     display_name: Python 3
+#     name: python3
+# ---
+
+# %% [markdown] id="CI0JECKA9AnY"
+# # README
+#
+# MWE of fine-tuning a Transformer-based speech embedder (e.g. [wav2vec 2.0](https://arxiv.org/abs/2006.11477)) on a subset of FSD50K using `pytorch_lightning` and HuggingFace `transformers`.
+#
+# Please refer to this executable [Colab notebook](https://colab.research.google.com/drive/1NddRCV1BtwgK6tvnylkLHY8d7t4OhAEw?usp=sharing) importing the code from this repo as well as a 500-element subset of the original FSD50K dataset for a concrete train+test example.
+#
+# Note: intended as an editable incentive for jumping into FSD50K and the Pytorch-Lightning+HuggingFace framework and as a showcase for an end-of-studies project -- choices have been made, and some logic has been altered to (significantly) reduce the size of the original code.
+#
+
+# Attribution and licenses:
+# - [The FSD50K dataset](https://zenodo.org/record/4060432) is licensed under [CC BY 4.0](https://creativecommons.org/licenses/by/4.0/)
+# - The 500-element subset used here only includes [CC0 1.0](http://creativecommons.org/publicdomain/zero/1.0/) audio samples
+
+# %% [markdown] id="NxjeSJxGw_9S"
+# # Init
+
+# %% id="kjazzR__WBGh"
+import os
+import os.path as osp
+
+import pytorch_lightning as pl
+from torch import nn
+from torch.optim import Adam
+from torchmetrics.functional.classification import multilabel_average_precision
+from transformers import Wav2Vec2Model, logging
+
+from fsd50k_speech_model_finetuning.data_preparation_inspection import (
+    CollatorVariableLengths,
+    FSD50KDataDict,
+    FSD50KDataModule,
+    gather_preds,
+    get_preds_fpaths,
+    get_preds_max_logits_indices,
+    inspect_data,
+    sort_highest_logits,
+    tokens_to_names,
+)
+from fsd50k_speech_model_finetuning.model_architecture import (
+    Classifier,
+    EmbedderClassifier,
+    EmbedderHF,
+    EmbeddingsMerger,
+    Unfreeze,
+)
+
+# %% id="vz8PAflMXFam"
+logging.set_verbosity_error()
+
+# %% [markdown] id="_3-Aacr3KFOv"
+# # Configure whole pipeline
+
+# %% [markdown] id="RaTWmuW1WAGt"
+# ## Check embedder layers names to unfreeze
+
+# %% [markdown] id="z_XRcQmFWX47"
+# (Chosen layers are to be put in `FULL_CONFIG["unfreeze"]` along with the epoch at which to unfreeze.)
+
+# %% id="Wf6FpgQiKc_W"
+wav2vec2 = Wav2Vec2Model.from_pretrained("facebook/wav2vec2-base-960h")
+for n, _ in wav2vec2.named_parameters():
+    print(n)
+
+# %% [markdown] id="aU9jI2MkV6Ay"
+# ## Define the configuration dict
+
+# %% id="VMpkjV0lKHxA"
+LOG_INTERVAL_SAMPLES = 10
+
+FULL_CONFIG = {
+    "seed": 42,
+    "datamodule_config": {
+        "datadict_prm": {
+            "dpath_data": osp.join(os.getcwd(), "dataset"),
+        },
+        "batch_size": 4,
+        "collate_cls": CollatorVariableLengths,
+        "shuffle": True,
+        "drop_last": True,
+        "dataset_prm": {
+            "orig_sr": 44_100,
+            "goal_sr": 16_000,
+        },
+        "pin_memory": True,
+        "num_workers": 10,
+    },
+    "model_config": {
+        "embedder_cls": EmbedderHF,
+        "embedder_prm": {
+            "model_name": Wav2Vec2Model,
+            "hubpath_weights": "facebook/wav2vec2-base-960h",
+        },
+        "embeddings_merger_cls": EmbeddingsMerger,
+        "embeddings_merger_prm": {
+            "red_T": "mean",
+            "red_L": "mean",
+            "Ls": [_ for _ in range(12)],
+        },
+        "classifier_cls": Classifier,
+        "classifier_prm": {
+            "in_size": 768,
+            "activation": nn.ReLU,
+            "hidden_size": 512,
+            "normalization": nn.BatchNorm1d,
+        },
+        "loss_cls": nn.BCEWithLogitsLoss,
+        "loss_prm": {},
+        "optimizer_cls": Adam,
+        "optimizer_prm": {
+            "lr": 1e-5,
+        },
+        "unfreeze": {
+            "encoder.layers.11": 1,
+        },
+    },
+    "trainer_config": {
+        "max_epochs": 3,
+        "auto_select_gpus": True,
+        "accelerator": "gpu",
+        "devices": 1,
+        "check_val_every_n_epoch": 1,
+        "precision": 16,
+        "callbacks": [
+            pl.callbacks.ModelCheckpoint(
+                filename="{epoch}-{val_loss:.5f}",
+                save_top_k=-1,
+                monitor="val_loss",
+                mode="min",
+            ),
+            Unfreeze(),
+        ],
+        "logger": pl.loggers.TensorBoardLogger(
+            save_dir="tb_logs",
+        ),
+    },
+}
+
+# %% [markdown] id="dUGV1hdbVsUV"
+# ## Set seed and add params deduced from user's configuration
+
+# %% id="uNNvu1Jd5kIH"
+pl.seed_everything(FULL_CONFIG["seed"])
+
+FULL_CONFIG["trainer_config"]["log_every_n_steps"] = (
+    LOG_INTERVAL_SAMPLES // FULL_CONFIG["datamodule_config"]["batch_size"]
+)
+
+# %% [markdown] id="daXR-HHz4ze7"
+# # Prepare (reduced) dataset
+
+# %% [markdown] id="KZ9vf9o4UWEg"
+# ## Download and unzip
+
+# %% id="pqQlayizo8YX"
+# !gdown 1cOcOEK56p6k2RNbM-10QFHOD4jenqHym -O /content/
+# !unzip './FSD50K_500.zip' -d './dataset'
+
+# %% [markdown] id="W-vcoLY1RqxH"
+# ## Inspect data
+
+# %% id="S89t3R0zi0nj"
+fsd50k_datadict = FSD50KDataDict(**FULL_CONFIG["datamodule_config"]["datadict_prm"])
+
+# %% id="F1BlO17ViNew"
+train_datadict = fsd50k_datadict.get_dict("train")
+
+# %% [markdown] id="N4SIRhKjgqw8"
+# Add a dict entry containing the labels as strings for inspection.
+
+# %% id="LiuSKBUThw1O"
+train_datadict["ys_true_names"] = tokens_to_names(train_datadict["ys_true"], fsd50k_datadict.token_to_name)
+
+# %% id="UwDU12Ewj-fA"
+inspect_data(
+    datadict=train_datadict,
+    show_keys=["paths", "ys_true_names"],
+    samples_indices=range(5),
+)
+
+# %% [markdown] id="wVe_yrk54Axz"
+# # Launch fine-tuning
+
+# %% id="BP7HBa7C87IY"
+# Inside an interactive environment, logs could be observed using:
+# # %load_ext tensorboard
+# # %tensorboard --logdir ./tb_logs
+
+# %% id="dZl2TdlTxUkF"
+model = EmbedderClassifier(**FULL_CONFIG["model_config"])
+
+datamodule = FSD50KDataModule(**FULL_CONFIG["datamodule_config"])
+
+trainer = pl.Trainer(**FULL_CONFIG["trainer_config"])
+
+trainer.fit(model, datamodule=datamodule)
+
+# %% [markdown] id="jzVXKW-L4E2R"
+# # Evaluate performance
+
+# %% [markdown] id="bPbyVevnZXTX"
+# ## Predict on test data
+
+# %% id="6VTZHQDw2y5p"
+preds = trainer.predict(ckpt_path="best", datamodule=datamodule)
+
+# %% id="FM0fc3UbSp-2"
+preds = gather_preds(preds)
+
+# %% [markdown] id="cD556ynvAbYa"
+# ## Compute metrics
+
+# %% id="zlTooqqp8FWk"
+mAP_micro = multilabel_average_precision(
+    preds=preds["logits"], 
+    target=preds["ys_true"], 
+    average="micro", 
+    num_labels=200, 
+)
+
+# %% id="D7dpSPpf9uKS"
+print("mAP_micro:", mAP_micro.item())
+
+# %% [markdown] id="oqwX4z1RT8Uw"
+# ## Explore samples with the highest prediction scores
+
+# %% [markdown] id="SYH5XclifZpJ"
+# Retrieve audio file paths from their IDs.
+#
+# For each of the samples on which a prediction was made, rank (for example, the first 4, hence the `"logits_4_highest"` key) the highest confidence logits with their corresponding class names.
+#
+# As an example for choosing some samples among the 100 in the test set, rank samples according to the highest logit they contain to inspect audios for which the model seemed confident -- as an alternative, one could also choose a handful of samples at random.
+
+
+# %% id="N3Dk23p_O-38"
+preds = get_preds_fpaths(preds)
+preds = sort_highest_logits(preds, fsd50k_datadict.token_to_name, num_classes=4)
+preds_max_logits_indices = get_preds_max_logits_indices(preds)
+
+# %% id="Vnyr_f7tmNYJ"
+inspect_data(
+    datadict=preds,
+    show_keys=["paths", "logits_4_highest", "ys_true_names"],
+    samples_indices=preds_max_logits_indices[:5],
+)